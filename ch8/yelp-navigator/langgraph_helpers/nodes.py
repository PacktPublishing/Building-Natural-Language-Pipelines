"""Node implementations for LangGraph multi-agent system."""

from typing import Dict, Any
<<<<<<< HEAD
from langchain_core.messages import AIMessage, HumanMessage, SystemMessage
from langchain_core.tools import tool
=======
from langchain_core.tools import tool
from typing import Dict, Any
from langchain_core.messages import AIMessage, SystemMessage, HumanMessage
from langchain_openai import ChatOpenAI
>>>>>>> 1faacc77


def search_node(state: Dict[str, Any], search_businesses: tool) -> Dict[str, Any]:
    """Search agent that finds businesses."""
    full_query = f"{state.get('clarified_query', '')} in {state.get('clarified_location', '')}"
    result = search_businesses.invoke({"query": full_query})
    
    agent_outputs = state.get("agent_outputs", {})
    agent_outputs["search"] = result
    
    if result.get("success"):
        businesses = result.get("businesses", [])
        summary = f"Found {result.get('result_count', 0)} businesses:\n"
        summary += "\n".join(f"{i}. {b['name']} - {b['rating']} stars ({b['review_count']} reviews)" 
                             for i, b in enumerate(businesses, 1))
    else:
        summary = f"Search failed: {result.get('error', 'Unknown error')}"
    
    detail_level = state.get("detail_level", "general")
    next_agent = "summary" if detail_level == "general" else "details"
    
    return {"messages": [AIMessage(content=summary)], "agent_outputs": agent_outputs, "next_agent": next_agent}


def details_node(state: Dict[str, Any], get_business_details: tool) -> Dict[str, Any]:
    """Details agent that fetches website information."""
    agent_outputs = state.get("agent_outputs", {})
    search_output = agent_outputs.get("search", {})
    
    if not search_output.get("success"):
        return {"messages": [AIMessage(content="Skipping details")], "next_agent": "summary"}
    
    result = get_business_details.invoke({"pipeline1_output": search_output.get("full_output", {})})
    agent_outputs["details"] = result
    
    if result.get("success"):
        details = result.get("businesses_with_details", [])
        summary = f"Retrieved details for {result.get('document_count', 0)} businesses:\n"
        summary += "\n".join(f"{i}. {b['name']} - {'Has website' if b['has_website_info'] else 'No website'}" 
                             for i, b in enumerate(details, 1))
    else:
        summary = f"Details failed: {result.get('error', 'Unknown error')}"
    
    next_agent = "sentiment" if state.get("detail_level") == "reviews" else "summary"
    return {"messages": [AIMessage(content=summary)], "agent_outputs": agent_outputs, "next_agent": next_agent}


def sentiment_node(state: Dict[str, Any], analyze_reviews_sentiment: tool) -> Dict[str, Any]:
    """Sentiment agent that analyzes reviews."""
    agent_outputs = state.get("agent_outputs", {})
    search_output = agent_outputs.get("search", {})
    
    if not search_output.get("success"):
        return {"messages": [AIMessage(content="Skipping sentiment")], "next_agent": "summary"}
    
    result = analyze_reviews_sentiment.invoke({"pipeline1_output": search_output.get("full_output", {})})
    agent_outputs["sentiment"] = result
    
    if result.get("success"):
        sentiments = result.get("sentiment_summaries", [])
        id_to_name = {b.get('id'): b.get('name', 'Unknown') for b in search_output.get("businesses", [])}
        
        summary = f"Analyzed {result.get('business_count', 0)} businesses:\n"
        for i, biz in enumerate(sentiments, 1):
            name = id_to_name.get(biz.get('business_id'), f"Business {biz.get('business_id')}")
            total = biz['positive_count'] + biz['neutral_count'] + biz['negative_count']
            pos_pct = (biz['positive_count'] / total * 100) if total > 0 else 0
            summary += f"\n{i}. {name}: +{biz['positive_count']} ={biz['neutral_count']} -{biz['negative_count']} ({pos_pct:.0f}% positive)"
    else:
        summary = f"Sentiment failed: {result.get('error', 'Unknown error')}"
    
    return {"messages": [AIMessage(content=summary)], "agent_outputs": agent_outputs, "next_agent": "summary"}


def summary_node(state: Dict[str, Any], llm) -> Dict[str, Any]:
    """Summary agent that creates the final human-readable response."""
    
    agent_outputs = state.get("agent_outputs", {})
    
    context = f"""Create a friendly summary for: {state.get('clarified_query')} in {state.get('clarified_location')} (detail: {state.get('detail_level')})
"""
    if state.get("needs_revision") and state.get("revision_feedback"):
        context += f"\nADDRESS THIS FEEDBACK: {state['revision_feedback']}\n"
    
    # Add search results
    if "search" in agent_outputs and agent_outputs["search"].get("success"):
        search = agent_outputs["search"]
        context += f"\n\nFOUND {search['result_count']} BUSINESSES:\n"
        for i, biz in enumerate(search.get("businesses", []), 1):
            context += f"{i}. {biz['name']} - {biz['rating']} stars ({biz['review_count']} reviews) - {biz.get('price_range', 'N/A')}\n"
    
    # Add details if available
    if "details" in agent_outputs and agent_outputs["details"].get("success"):
        context += "\n\nWEBSITE INFO:\n"
        for i, biz in enumerate(agent_outputs["details"].get("businesses_with_details", []), 1):
            status = "Has website" if biz['has_website_info'] else "No website"
            context += f"{i}. {biz['name']} - {status}\n"
    
    # Add sentiment if available
    if "sentiment" in agent_outputs and agent_outputs["sentiment"].get("success"):
        search = agent_outputs.get("search", {})
        id_to_name = {b.get('id'): b.get('name', 'Unknown') for b in search.get("businesses", [])}
        context += "\n\nREVIEW SENTIMENT:\n"
        for i, biz in enumerate(agent_outputs["sentiment"].get("sentiment_summaries", []), 1):
            name = id_to_name.get(biz.get('business_id'), f"Business {biz.get('business_id')}")
            context += f"{i}. {name} - +{biz['positive_count']} ={biz['neutral_count']} -{biz['negative_count']}\n"
            if biz.get('highest_rated_reviews'):
                context += f"   Best: {biz['highest_rated_reviews'][0].get('text', '')[:100]}...\n"
    
    context += "\n\nWrite a friendly, conversational summary with top recommendations."
    
    response = llm.invoke([SystemMessage(content=context)])
    return {
        "messages": [AIMessage(content=f"SUMMARY:\n\n{response.content}")],
        "final_summary": response.content, "next_agent": "supervisor_approval", "needs_revision": False
    }

<<<<<<< HEAD
def clarification_node(state: Dict[str, Any], llm ) -> Dict[str, Any]:
=======
def clarification_node(state: Dict[str, Any], llm: Any) -> Dict[str, Any]:
>>>>>>> 1faacc77
    """Agent that clarifies user intent before delegating to specialized agents."""
    messages = state.get("messages", [])
    clarification_attempts = sum(1 for m in messages if isinstance(m, AIMessage) and "CLARIFIED:" not in m.content)
    
    # Force defaults after 2 attempts
    if clarification_attempts >= 2:
        return {
            "messages": [AIMessage(content="Using defaults: restaurants in United States, general detail level.")],
            "clarified_query": "restaurants", "clarified_location": "United States",
            "detail_level": "general", "clarification_complete": True, "next_agent": "search"
        }
    
    system_prompt = """Extract query, location, and detail level from user request.
                        Detail levels: "general" (basic info), "detailed" (websites), "reviews" (sentiment).
                        Use defaults if unclear: restaurants, United States, general.

                        Respond in this format when ready:
                        CLARIFIED:
                        QUERY: [search term]
                        LOCATION: [location]
                        DETAIL_LEVEL: [general/detailed/reviews]"""
    
    msg_list = [SystemMessage(content=system_prompt)] + messages
    if state.get("user_query") and not any(isinstance(m, HumanMessage) for m in messages):
        msg_list.append(HumanMessage(content=state["user_query"]))
    
    response = llm.invoke(msg_list)
    
    if "CLARIFIED:" in response.content:
        info = {}
        for line in response.content.split('\n'):
            if line.startswith("QUERY:"): info['query'] = line.replace("QUERY:", "").strip()
            elif line.startswith("LOCATION:"): info['location'] = line.replace("LOCATION:", "").strip()
            elif line.startswith("DETAIL_LEVEL:"): info['detail_level'] = line.replace("DETAIL_LEVEL:", "").strip().lower()
        
        return {
            "messages": [response],
            "clarified_query": info.get('query', 'restaurants'),
            "clarified_location": info.get('location', 'United States'),
            "detail_level": info.get('detail_level', 'general'),
            "clarification_complete": True, "next_agent": "search"
        }
    
    return {"messages": [response], "clarification_complete": False, "next_agent": "clarification"}


<<<<<<< HEAD
def supervisor_approval_node(state: Dict[str, Any], llm) -> Dict[str, Any]:
=======
def supervisor_approval_node(state: Dict[str, Any], llm: ChatOpenAI) -> Dict[str, Any]:
>>>>>>> 1faacc77
    """Supervisor reviews the summary and decides if it's complete or needs revision."""
    approval_attempts = state.get("approval_attempts", 0)
    
    if approval_attempts >= 2:
        return {"messages": [AIMessage(content="Supervisor: Approval limit reached.")], 
                "next_agent": "end", "approval_attempts": approval_attempts + 1}
    
    evaluation_prompt = f"""Review this summary for completeness and quality.
                        User request: {state.get('clarified_query')} in {state.get('clarified_location')} (detail: {state.get('detail_level')})

                        SUMMARY:
                        {state.get('final_summary', '')}

                        Respond with either:
                        APPROVED

                        Or:
                        NEEDS_REVISION
                        FEEDBACK: [what to improve]
                        RERUN_AGENT: [search/details/sentiment/summary]"""
    
    evaluation = llm.invoke([SystemMessage(content=evaluation_prompt)])
    
    if "APPROVED" in evaluation.content and "NEEDS_REVISION" not in evaluation.content:
        return {"messages": [AIMessage(content="Summary approved!")], "next_agent": "end", "approval_attempts": approval_attempts + 1}
    
    # Parse revision request
    feedback, rerun_agent = "", "summary"
    for line in evaluation.content.split('\n'):
        if line.startswith("FEEDBACK:"): feedback = line.replace("FEEDBACK:", "").strip()
        elif line.startswith("RERUN_AGENT:"): 
            agent = line.replace("RERUN_AGENT:", "").strip().lower()
            if agent in ["search", "details", "sentiment", "summary"]: rerun_agent = agent
    
    return {
        "messages": [AIMessage(content=f"Needs revision: {feedback}. Re-running {rerun_agent}...")],
        "next_agent": rerun_agent, "needs_revision": True, "revision_feedback": feedback or "Improve quality",
        "approval_attempts": approval_attempts + 1
    }<|MERGE_RESOLUTION|>--- conflicted
+++ resolved
@@ -1,15 +1,9 @@
 """Node implementations for LangGraph multi-agent system."""
 
 from typing import Dict, Any
-<<<<<<< HEAD
-from langchain_core.messages import AIMessage, HumanMessage, SystemMessage
 from langchain_core.tools import tool
-=======
-from langchain_core.tools import tool
-from typing import Dict, Any
 from langchain_core.messages import AIMessage, SystemMessage, HumanMessage
 from langchain_openai import ChatOpenAI
->>>>>>> 1faacc77
 
 
 def search_node(state: Dict[str, Any], search_businesses: tool) -> Dict[str, Any]:
@@ -127,11 +121,7 @@
         "final_summary": response.content, "next_agent": "supervisor_approval", "needs_revision": False
     }
 
-<<<<<<< HEAD
-def clarification_node(state: Dict[str, Any], llm ) -> Dict[str, Any]:
-=======
 def clarification_node(state: Dict[str, Any], llm: Any) -> Dict[str, Any]:
->>>>>>> 1faacc77
     """Agent that clarifies user intent before delegating to specialized agents."""
     messages = state.get("messages", [])
     clarification_attempts = sum(1 for m in messages if isinstance(m, AIMessage) and "CLARIFIED:" not in m.content)
@@ -178,11 +168,7 @@
     return {"messages": [response], "clarification_complete": False, "next_agent": "clarification"}
 
 
-<<<<<<< HEAD
-def supervisor_approval_node(state: Dict[str, Any], llm) -> Dict[str, Any]:
-=======
 def supervisor_approval_node(state: Dict[str, Any], llm: ChatOpenAI) -> Dict[str, Any]:
->>>>>>> 1faacc77
     """Supervisor reviews the summary and decides if it's complete or needs revision."""
     approval_attempts = state.get("approval_attempts", 0)
     
