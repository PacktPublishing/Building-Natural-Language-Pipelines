--- conflicted
+++ resolved
@@ -3,22 +3,11 @@
 from langgraph.graph import MessagesState
 
 
-<<<<<<< HEAD
-class AgentState(TypedDict):
-    """State for the pipeline architecture.
-    
-    Pipeline flow is controlled by graph routing based on detail_level,
-    not by next_agent field.
-    """
-    # Conversation tracking
-    messages: Annotated[List[BaseMessage], add]
-=======
 class AgentState(MessagesState):
     """State shared across all nodes in the workflow.
     
     Inherits 'messages: Annotated[List[BaseMessage], add_messages]' from MessagesState.
     """
->>>>>>> 1faacc77
     
     # User intent
     user_query: str
