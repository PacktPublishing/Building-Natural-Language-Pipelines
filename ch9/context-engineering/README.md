# Context Engineering - Yelp Navigator

This folder contains two versions of the Yelp Navigator agent demonstrating different architectural approaches for context-efficient AI agents.

## Prerequisites

This project uses serialized Haystack pipelines from the `ch8/yelp-navigator` directory. You'll need to build and run those pipelines first.

### Step 1: Complete Main Setup

Complete the [setup instructions](../README.md#setup-instructions) in the main ch9 README, including setting up all API keys in the `ch9/.env` file.

### Step 2: Build and Run Haystack Pipelines

Navigate to the `ch8` directory and build the pipelines:

```sh
<<<<<<< HEAD
cd ../../ch8/yelp-navigator
uv run ./build_all_pipelines.sh
=======
cd ../ch8/yelp-navigator
uv run sh build_all_pipelines.sh && sh start_hayhooks.sh
>>>>>>> eb7b1950
```

Start the Hayhooks server to serve the pipelines:

```sh
uv run hayhooks run --pipelines-dir pipelines
```

**Note**: For more information about how these endpoints work, please review the [Yelp Navigator Hayhooks Guide](../../ch8/yelp-navigator/yelp-navigator-hayhooks-guide.md).

Leave this terminal running.

### Step 3: Run LangGraph Studio

In a separate terminal from the `ch9/context-engineering` directory, start the LangGraph development server:

```sh
cd ch9/context-engineering/
uv run langgraph dev
```

This will automatically open LangGraph Studio in your browser, where you can visually interact with and debug the agents.
If it doesn't pop up automatically, open

```bash
https://smith.langchain.com/studio/?baseUrl=http://127.0.0.1:2024
```
---

## Contents

### Shared Module
- **Location**: `shared/`
- **Purpose**: Common tools, prompts, and configuration used by both V1 and V2
- **Files**: `tools.py`, `prompts.py`, `config.py`
- **Benefits**: Eliminates code duplication, single source of truth for API tools

### Yelp Navigator V1
- **Location**: `yelp-navigator-v1/`
- **Architecture**: Monolithic agent-centric design with tightly coupled agents
- **State Management**: Single state object with all fields
- **Dependencies**: Uses shared module for tools and prompts

### Yelp Navigator V2
- **Location**: `yelp-navigator-v2/`
- **Architecture**: Supervisor pattern with tool separation
- **State Management**: Minimal state with focused agent responsibilities
- **Dependencies**: Uses shared module for tools and prompts

### Documentation
- [`ARCHITECTURE_COMPARISON.md`](./docs/ARCHITECTURE_COMPARISON.md) - Detailed comparison of V1 vs V2 architectures
- [`TOKEN_MEASUREMENT_README.md`](./docs/TOKEN_MEASUREMENT_README.md) - Guide to measuring token usage
- [`measure_token_usage.py'](./measure_token_usage.py) - Token measurement automation script
- [`token_usage_report.md`](./docs/token_usage_report.md) - Token usage analysis and recommendations

---

## Using LangGraph Studio

Once LangGraph Studio opens:

1. Select the agent version you want to test (V1 or V2)
2. Enter your query in the input field
3. Watch the agent workflow execute with visual feedback
4. Inspect state changes, tool calls, and token usage at each step
5. Use the debugging tools to understand agent decision-making

---

## Token Usage Comparison

Run the token measurement script to compare efficiency:

```sh
uv run python measure_token_usage.py
```

See `token_usage_report.md` for detailed analysis of architectural trade-offs.<|MERGE_RESOLUTION|>--- conflicted
+++ resolved
@@ -15,13 +15,8 @@
 Navigate to the `ch8` directory and build the pipelines:
 
 ```sh
-<<<<<<< HEAD
 cd ../../ch8/yelp-navigator
-uv run ./build_all_pipelines.sh
-=======
-cd ../ch8/yelp-navigator
 uv run sh build_all_pipelines.sh && sh start_hayhooks.sh
->>>>>>> eb7b1950
 ```
 
 Start the Hayhooks server to serve the pipelines:
