#!/usr/bin/env python3
"""
Systematic testing script for evaluating different LLM models across 
Yelp Navigator versions (v1, v2, v3).

Tests focus on:
- Which nodes were called
- Execution time
- Error handling and recovery
- Model performance characteristics

Does NOT evaluate final response quality (to save API credits).

Architecture:
- Uses subprocess-based execution for process isolation
- Supports concurrent test execution via ThreadPoolExecutor
- Cross-platform compatible (no signal handling)
"""

import json
import os
import subprocess
import sys
import tempfile
import time
from concurrent.futures import ThreadPoolExecutor, as_completed
from pathlib import Path
from datetime import datetime
from typing import Dict, Any

# Test Configuration
MODELS_TO_TEST = [
    {"name": "gpt-oss:20b", "size": "14GB", "context": "128K"},
    {"name": "deepseek-r1:latest", "size": "5.2GB", "context": "128K"},
    {"name": "qwen3:latest", "size": "5.2GB", "context": "40K"},
<<<<<<< HEAD
    {"name": "gpt-4o-mini", "size": "cloud", "context": "128K"}
=======
    {"name": "gpt-4o-mini", "size": "cloud", "context": "128K"},
>>>>>>> 8f327599
]

TEST_QUERIES = [
    "best pizza places in Chicago",
    "best pizza places in Chicago and what reviewers said",
    "best pizza places in Chicago and website information",
]

VERSIONS = ["v1", "v2", "v3"]

# Execution configuration
<<<<<<< HEAD
MAX_WORKERS = 1  # WARNING: High values may consume the timeout budget quickly
=======
MAX_WORKERS = 1  # WARNING: High values may consume the timeout budget quickly if using Ollama
>>>>>>> 8f327599
TEST_TIMEOUT = 120  # Timeout in seconds (2 minutes)
TEST_TEMPERATURE = "0.0"  # Temperature setting for models

# Results storage
test_results = []


def run_test_in_process(model: str, version: str, query: str) -> Dict[str, Any]:
    """
    Spawns a pristine subprocess for one test case.
    
    This approach ensures:
    - Clean import state for each test
    - No singleton pollution between versions
    - Cross-platform timeout handling
    - Ability to run tests in parallel
    - Progress tracking for timeout recovery
    
    Args:
        model: Model name to test
        version: Graph version (v1, v2, v3)
        query: Test query string
    
    Returns:
        Dictionary with test results or error information
    """
    worker_script = Path(__file__).parent / "run_single_test_worker.py"
    
    if not worker_script.exists():
        return {
            "success": False,
            "error": f"Worker script not found: {worker_script}",
            "model": model,
            "version": version,
            "query": query,
            "timed_out": False
        }
    
    # Create a temporary file for progress tracking
    progress_fd, progress_file = tempfile.mkstemp(suffix=".json", prefix="test_progress_")
    os.close(progress_fd)  # Close the file descriptor, worker will write to path
    
    try:
        cmd = [
            sys.executable,
            str(worker_script),
            "--model", model,
            "--version", version,
            "--query", query,
            "--temperature", TEST_TEMPERATURE,
            "--progress-file", progress_file
        ]
        # Run with timeout - handles this safely across platforms
        result = subprocess.run(
            cmd,
            capture_output=True,
            text=True,
            timeout=TEST_TIMEOUT
        )
        
        worker_logs = ""
        json_data = {}
        
        if result.returncode != 0:
            return {
                "success": False,
                "error": result.stderr or "Process failed with non-zero exit code",
                "model": model,
                "version": version,
                "query": query,
                "timed_out": False,
                "returncode": result.returncode
            }
        
        try:
            stdout = result.stdout
            # Split by marker and take the last part
            if "___JSON_RESULT_START___" in stdout:
                parts = stdout.split("___JSON_RESULT_START___")
                worker_logs = parts[0].strip()  
                json_str = parts[-1].strip()
            else:
                # Fallback: Try to find the last line (risky but better than nothing)
                lines = stdout.strip().split('\n')
                json_str = lines[-1] if lines else "{}"
                worker_logs = "\n".join(lines[:-1])

            json_data = json.loads(json_str)

        except json.JSONDecodeError as e:
            return {
                "success": False,
                "error": f"Failed to parse worker output: {e}",
                "model": model,
                "version": version,
                "query": query,
                "timed_out": True,
                "timeout_duration": TEST_TIMEOUT,
                "nodes_called": [],
                "node_sequence": [],
                "errors": [{"node": "timeout", "error": "TimeoutExpired", "error_type": "TimeoutExpired"}]
            }
    
        json_data["worker_logs"] = worker_logs
        return json_data

    except subprocess.TimeoutExpired:
        # Try to recover partial results from progress file
        partial_result = {
            "success": False,
            "error": f"Test exceeded {TEST_TIMEOUT}s timeout",
            "model": model,
            "version": version,
            "query": query,
            "timed_out": True,
            "timeout_duration": TEST_TIMEOUT,
            "nodes_called": [],
            "node_sequence": [],
            "node_outputs": [],
            "current_node": None,
            "current_node_start_time": None,
            "timeout_info": "No progress file recovered",
            "errors": [{"node": "timeout", "error": "TimeoutExpired", "error_type": "TimeoutExpired"}]
        }
        
        # Attempt to read progress file
        try:
            if os.path.exists(progress_file):
                with open(progress_file, 'r') as f:
                    saved_progress = json.load(f)
                    # Merge saved progress into result
                    partial_result["nodes_called"] = saved_progress.get("nodes_called", [])
                    partial_result["node_sequence"] = saved_progress.get("node_sequence", [])
                    partial_result["node_outputs"] = saved_progress.get("node_outputs", [])
                    partial_result["total_time"] = saved_progress.get("total_time", TEST_TIMEOUT)
                    
                    # Critical: capture what node was running when timeout occurred
                    current_node = saved_progress.get("current_node")
                    current_node_start = saved_progress.get("current_node_start_time")
                    
                    if current_node:
                        partial_result["current_node"] = current_node
                        partial_result["current_node_start_time"] = current_node_start
                        elapsed_in_node = TEST_TIMEOUT - (current_node_start or 0)
                        partial_result["timeout_info"] = f"Timed out while executing '{current_node}' (running for {elapsed_in_node:.1f}s)"
                        # Add timeout error with context
                        partial_result["errors"] = [{
                            "node": current_node,
                            "error": f"TimeoutExpired after {elapsed_in_node:.1f}s in this node",
                            "error_type": "TimeoutExpired"
                        }]
                    else:
                        partial_result["timeout_info"] = "Timed out between nodes or during initialization"
                    
                    if saved_progress.get("errors"):
                        partial_result["errors"].extend(saved_progress["errors"])
        except Exception as e:
            partial_result["progress_recovery_error"] = str(e)
        finally:
            # Clean up progress file
            try:
                os.unlink(progress_file)
            except Exception:
                pass
        
        return partial_result
    
    except Exception as e:
        return {
            "success": False,
            "error": f"Unexpected error: {str(e)}",
            "model": model,
            "version": version,
            "query": query,
            "timed_out": False,
            "error_type": type(e).__name__
        }
    finally:
        # Always clean up progress file
        try:
            if os.path.exists(progress_file):
                os.unlink(progress_file)
        except Exception:
            pass


def run_all_tests(models=None, versions=None, queries=None):
    """
    Run all combinations of models, versions, and queries.
    
    Args:
        models: List of model dicts to test. If None, uses MODELS_TO_TEST.
        versions: List of version strings to test. If None, uses VERSIONS.
        queries: List of query strings to test. If None, uses TEST_QUERIES.
    
    Uses ThreadPoolExecutor to run tests concurrently, dramatically
    reducing execution time for I/O-bound LLM testing.
    """
    # Use provided parameters or fall back to global defaults
    models_to_test = models if models is not None else MODELS_TO_TEST
    versions_to_test = versions if versions is not None else VERSIONS
    queries_to_test = queries if queries is not None else TEST_QUERIES
    
    print("=" * 80)
    print("Starting Systematic Model Testing")
    print("=" * 80)
    print(f"\nModels: {len(models_to_test)}")
    print(f"Versions: {len(versions_to_test)}")
    print(f"Queries: {len(queries_to_test)}")
    total_tests = len(models_to_test) * len(versions_to_test) * len(queries_to_test)
    print(f"Total tests: {total_tests}")
    print(f"Max concurrent workers: {MAX_WORKERS}")
    print(f"Timeout per test: {TEST_TIMEOUT}s")
    print(f"Temperature: {TEST_TEMPERATURE}\n")
    
    # Build list of all test tasks
    tasks = []
    for model_info in models_to_test:
        for version in versions_to_test:
            for query in queries_to_test:
                tasks.append({
                    "model": model_info["name"],
                    "model_info": model_info,
                    "version": version,
                    "query": query
                })
    
    # Run tests concurrently
    completed_count = 0
    start_time = time.time()
    
    with ThreadPoolExecutor(max_workers=MAX_WORKERS) as executor:
        # Submit all tasks
        future_to_task = {
            executor.submit(
                run_test_in_process,
                task["model"],
                task["version"],
                task["query"]
            ): task
            for task in tasks
        }
        
        # Process results as they complete
        for future in as_completed(future_to_task):
            task = future_to_task[future]
            completed_count += 1
            
            try:
                result = future.result()
                
                # Display immediate feedback
                model_name = task["model"]
                version = task["version"]
                query = task["query"]
                
                if result.get("timed_out"):
                    status = "[TIMEOUT]"
                    time_str = f"{result.get('total_time', TEST_TIMEOUT):.2f}s"
                else:
                    status = "[OK]" if result.get("success") else "[FAIL]"
                    time_str = f"{result.get('total_time', 0):.2f}s"
                
                nodes_str = " -> ".join(result.get("node_sequence", []))
                
                # Add current_node indicator for timeouts
                if result.get("current_node"):
                    nodes_str += f" -> [{result['current_node']}] TIMEOUT HERE"
                
                print(f"[{completed_count}/{total_tests}] {status} {model_name} | {version} | {query[:40]}...")
                print(f"  Time: {time_str} | Nodes: {nodes_str}")
                
                if result.get("timeout_info"):
                    print(f"  {result['timeout_info']}")
                
                if result.get("errors"):
                    print(f"  Errors: {len(result['errors'])}")
                    for err in result["errors"][:2]:  # Show first 2 errors
                        print(f"    - {err.get('node', 'unknown')}: {str(err.get('error', 'unknown'))[:60]}")
                
                # Store result
                test_results.append(result)
                
            except Exception as e:
                print(f"[{completed_count}/{total_tests}] [ERROR] Failed to process result: {e}")
                # Store error result
                test_results.append({
                    "success": False,
                    "error": str(e),
                    "model": task["model"],
                    "version": task["version"],
                    "query": task["query"]
                })
    
    elapsed_time = time.time() - start_time
    print(f"\n{'='*80}")
    print("Testing Complete!")
    print(f"Total time: {elapsed_time:.2f}s ({elapsed_time/60:.1f} minutes)")
    print(f"Average time per test: {elapsed_time/total_tests:.2f}s")
    print(f"{'='*80}\n")


def generate_report():
    """
    Generate a comprehensive report from test results using pandas.
    
    Exports data to multiple formats:
    - JSON (raw data)
    - CSV (summary statistics)
    - Console output (markdown tables)
    """
    timestamp = datetime.now().strftime("%Y%m%d_%H%M%S")
    
    # Save raw JSON data
    json_file = f"model_test_data_{timestamp}.json"
    with open(json_file, 'w') as f:
        json.dump(test_results, f, indent=2)
    
    print(f"\nRaw data saved: {json_file}")
    
    # Use pandas for analysis if available
    try:
        import pandas as pd
        
        # Convert results to DataFrame
        df = pd.DataFrame(test_results)
        
        # Ensure required columns exist
        if 'total_time' not in df.columns:
            df['total_time'] = 0
        if 'timed_out' not in df.columns:
            df['timed_out'] = False
        
        # Calculate error counts
        df['error_count'] = df['errors'].apply(lambda x: len(x) if isinstance(x, list) else 0)
        
        # Print summary to console
        print("\n" + "=" * 80)
        print("TEST SUMMARY (via Pandas)")
        print("=" * 80)
        
        # Executive Summary
        print("\n## Executive Summary\n")
        summary = df.groupby(['model', 'version']).agg({
            'success': ['mean', 'count'],
            'total_time': 'mean',
            'error_count': 'sum',
            'timed_out': 'sum'
        }).round(2)
        
        # Flatten column names
        summary.columns = ['success_rate', 'test_count', 'avg_time', 'total_errors', 'timeouts']
        summary['success_rate'] = (summary['success_rate'] * 100).round(1)
        
        # Display as markdown table
        print(summary.to_markdown())
        
        # Save summary to CSV
        csv_file = f"model_test_summary_{timestamp}.csv"
        summary.to_csv(csv_file)
        print(f"\nSummary statistics saved: {csv_file}")
        
        # Node Execution Patterns
        print("\n## Node Execution Patterns\n")
        for query in TEST_QUERIES:
            print(f"\n### Query: '{query}'\n")
            query_df = df[df['query'] == query]
            
            for _, row in query_df.iterrows():
                nodes = ' -> '.join(row.get('node_sequence', [])) if row.get('node_sequence') else "(none)"
                if row.get('timed_out'):
                    status = "[TIMEOUT]"
                else:
                    status = "[OK]" if row.get('success') else "[FAIL]"
                print(f"  {status} [{row['model']}] [{row['version']}]: {nodes}")
        
        # Error Summary
        total_errors = df['error_count'].sum()
        if total_errors > 0:
            print(f"\n## Errors: {int(total_errors)} total\n")
            error_df = df[df['error_count'] > 0]
            
            for _, row in error_df.iterrows():
                print(f"  [{row['model']}] [{row['version']}] {row['query'][:50]}...")
                for err in row['errors']:
                    print(f"    - {err.get('node', 'unknown')}: {str(err.get('error', 'unknown'))[:80]}")
        
        print("\n" + "=" * 80)
        
        return json_file, csv_file
    
    except ImportError:
        # Fallback to manual reporting if pandas not available
        print("\nNote: Install pandas for enhanced reporting (pip install pandas)")
        print("\n" + "=" * 80)
        print("TEST SUMMARY")
        print("=" * 80)
        
        # Manual summary table
        print("\n## Executive Summary\n")
        print("| Model | Version | Success Rate | Avg Time | Total Errors | Timeouts |")
        print("|-------|---------|--------------|----------|--------------|----------|")
        
        for model_info in MODELS_TO_TEST:
            model_name = model_info["name"]
            for version in VERSIONS:
                filtered = [r for r in test_results 
                           if r.get("model") == model_name and r.get("version") == version]
                
                if not filtered:
                    continue
                
                success_rate = sum(1 for r in filtered if r.get("success")) / len(filtered) * 100
                avg_time = sum(r.get("total_time", 0) for r in filtered) / len(filtered)
                total_errors = sum(len(r.get("errors", [])) for r in filtered)
                timeouts = sum(1 for r in filtered if r.get("timed_out", False))
                
                print(f"| {model_name} | {version} | {success_rate:.1f}% | {avg_time:.2f}s | {total_errors} | {timeouts} |")
        
        print("\n" + "=" * 80)
        
        return json_file


def parse_arguments():
    """
    Parse command-line arguments for fine-grained test control.
    
    Allows users to run specific test subsets without editing code.
    """
    import argparse
    
    parser = argparse.ArgumentParser(
        description="Systematic testing for LLM models across LangGraph versions",
        formatter_class=argparse.RawDescriptionHelpFormatter,
        epilog="""
Examples:
  # Run all tests
  python stress_test_architectures.py
  
  # Test only specific model
  python stress_test_architectures.py --only-model "gpt-oss:20b"
  
  # Test specific version
  python stress_test_architectures.py --only-version v2
  
  # Test with custom query
  python stress_test_architectures.py --only-query "best pizza in Chicago"
  
  # Reduce timeout for faster testing
  python stress_test_architectures.py --timeout 60
  
  # Increase parallelism
  python stress_test_architectures.py --max-workers 10
        """
    )
    
    parser.add_argument(
        "--only-model",
        type=str,
        help="Test only the specified model (e.g., 'gpt-oss:20b')"
    )
    
    parser.add_argument(
        "--only-version",
        type=str,
        choices=["v1", "v2", "v3"],
        help="Test only the specified version"
    )
    
    parser.add_argument(
        "--only-query",
        type=str,
        help="Test only the specified query (exact match)"
    )
    
    parser.add_argument(
        "--timeout",
        type=int,
        default=TEST_TIMEOUT,
        help=f"Timeout per test in seconds (default: {TEST_TIMEOUT})"
    )
    
    parser.add_argument(
        "--temperature",
        type=str,
        default=TEST_TEMPERATURE,
        help=f"Temperature setting for models (default: {TEST_TEMPERATURE})"
    )
    
    parser.add_argument(
        "--list-options",
        action="store_true",
        help="List all available models, versions, and queries"
    )
    
    parser.add_argument(
        "--max-workers",
        type=int,
        default=MAX_WORKERS,
        help=f"Number of parallel test executions (default: {MAX_WORKERS})"
    )
    
    return parser.parse_args()


def main():
    """Main execution function with CLI argument support."""
    global MAX_WORKERS, TEST_TIMEOUT, TEST_TEMPERATURE
    
    # Parse arguments
    args = parse_arguments()
    
    # Handle --list-options
    if args.list_options:
        print("Available Models:")
        for model in MODELS_TO_TEST:
            print(f"  - {model['name']} ({model['size']}, {model['context']} context)")
        
        print("\nAvailable Versions:")
        for version in VERSIONS:
            print(f"  - {version}")
        
        print("\nAvailable Queries:")
        for query in TEST_QUERIES:
            print(f"  - {query}")
        
        return
    
    # Apply CLI overrides
    MAX_WORKERS = args.max_workers
    TEST_TIMEOUT = args.timeout
    TEST_TEMPERATURE = args.temperature
    
    # Filter test configuration based on arguments
    models_to_test = MODELS_TO_TEST
    versions_to_test = VERSIONS
    queries_to_test = TEST_QUERIES
    
    if args.only_model:
        models_to_test = [m for m in MODELS_TO_TEST if m["name"] == args.only_model]
        if not models_to_test:
            print(f"Error: Model '{args.only_model}' not found.")
            print("Use --list-options to see available models.")
            return
    
    if args.only_version:
        versions_to_test = [args.only_version]
    
    if args.only_query:
        queries_to_test = [q for q in TEST_QUERIES if q == args.only_query]
        if not queries_to_test:
            print(f"Error: Query '{args.only_query}' not found.")
            print("Use --list-options to see available queries.")
            return
    
    try:
        # Run filtered tests by passing parameters
        run_all_tests(models=models_to_test, versions=versions_to_test, queries=queries_to_test)
        
        # Generate report
        report_files = generate_report()
        
        print("\n" + "="*80)
        print("Testing Complete!")
        print("="*80)
        
        if isinstance(report_files, tuple):
            json_file, csv_file = report_files
            print(f"\nJSON data: {json_file}")
            print(f"CSV summary: {csv_file}")
        else:
            print(f"\nJSON data: {report_files}")
        
        print("\nQuick Summary:")
        
        # Print quick stats
        total_tests = len(test_results)
        successful = sum(1 for r in test_results if r.get("success"))
        failed = total_tests - successful
        timeouts = sum(1 for r in test_results if r.get("timed_out", False))
        avg_time = sum(r.get("total_time", 0) for r in test_results) / total_tests if test_results else 0
        
        print(f"  Total Tests: {total_tests}")
        if total_tests > 0:
            print(f"  Successful: {successful} ({successful/total_tests*100:.1f}%)")
            print(f"  Failed: {failed} ({failed/total_tests*100:.1f}%)")
            print(f"  Timeouts: {timeouts} ({timeouts/total_tests*100:.1f}%)")
            print(f"  Average Time: {avg_time:.2f}s")
        else:
            print(f"  No tests completed successfully")
        
    except KeyboardInterrupt:
        print("\n\nWARNING: Testing interrupted by user")
        if test_results:
            print("Generating partial report...")
            generate_report()
    except Exception as e:
        print(f"\nError during testing: {e}")
        import traceback
        traceback.print_exc()
        
        if test_results:
            print("\nGenerating partial report from completed tests...")
            generate_report()


if __name__ == "__main__":
    main()<|MERGE_RESOLUTION|>--- conflicted
+++ resolved
@@ -33,11 +33,7 @@
     {"name": "gpt-oss:20b", "size": "14GB", "context": "128K"},
     {"name": "deepseek-r1:latest", "size": "5.2GB", "context": "128K"},
     {"name": "qwen3:latest", "size": "5.2GB", "context": "40K"},
-<<<<<<< HEAD
     {"name": "gpt-4o-mini", "size": "cloud", "context": "128K"}
-=======
-    {"name": "gpt-4o-mini", "size": "cloud", "context": "128K"},
->>>>>>> 8f327599
 ]
 
 TEST_QUERIES = [
@@ -49,11 +45,7 @@
 VERSIONS = ["v1", "v2", "v3"]
 
 # Execution configuration
-<<<<<<< HEAD
-MAX_WORKERS = 1  # WARNING: High values may consume the timeout budget quickly
-=======
 MAX_WORKERS = 1  # WARNING: High values may consume the timeout budget quickly if using Ollama
->>>>>>> 8f327599
 TEST_TIMEOUT = 120  # Timeout in seconds (2 minutes)
 TEST_TEMPERATURE = "0.0"  # Temperature setting for models
 
